--- conflicted
+++ resolved
@@ -400,11 +400,7 @@
                 Assert.Equal(serverAddresses.First(), useUrlsAddressWithPort);
 
                 Assert.Single(testLogger.Messages, log => log.LogLevel == LogLevel.Information &&
-<<<<<<< HEAD
-                    string.Equals(CoreStrings.FormatOverridingWithPreferHostingUrls(nameof(IServerAddressesFeature.PreferHostingUrls), overrideAddress),
-=======
-                    string.Equals($"Overriding endpoints defined in UseKestrel() since {nameof(IServerAddressesFeature.PreferHostingUrls)} is set to true. Binding to address(es) '{useUrlsAddress}' instead.",
->>>>>>> 9185deec
+                    string.Equals(CoreStrings.FormatOverridingWithPreferHostingUrls(nameof(IServerAddressesFeature.PreferHostingUrls), useUrlsAddress),
                     log.Message, StringComparison.Ordinal));
 
                 Assert.Equal(new Uri(useUrlsAddressWithPort).ToString(), await HttpClientSlim.GetStringAsync(useUrlsAddressWithPort));
@@ -444,7 +440,7 @@
                 Assert.Equal(serverAddresses.First(), endPointAddress);
 
                 Assert.Single(testLogger.Messages, log => log.LogLevel == LogLevel.Warning &&
-                    string.Equals($"Overriding address(es) {useUrlsAddress}. Binding to endpoints defined in UseKestrel() instead.",
+                    string.Equals(CoreStrings.FormatOverridingWithKestrelOptions(useUrlsAddress, "UseKestrel()"),
                     log.Message, StringComparison.Ordinal));
 
                 Assert.Equal(new Uri(endPointAddress).ToString(), await HttpClientSlim.GetStringAsync(endPointAddress, validateCertificate: false));
