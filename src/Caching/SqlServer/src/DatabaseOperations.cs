--- conflicted
+++ resolved
@@ -271,27 +271,6 @@
                 {
                     if (await reader.ReadAsync(token).ConfigureAwait(false))
                     {
-<<<<<<< HEAD
-=======
-                        var id = await reader.GetFieldValueAsync<string>(Columns.Indexes.CacheItemIdIndex, token).ConfigureAwait(false);
-
-                        expirationTime = await reader.GetFieldValueAsync<DateTimeOffset>(
-                            Columns.Indexes.ExpiresAtTimeIndex, token).ConfigureAwait(false);
-
-                        if (!await reader.IsDBNullAsync(Columns.Indexes.SlidingExpirationInSecondsIndex, token).ConfigureAwait(false))
-                        {
-                            slidingExpiration = TimeSpan.FromSeconds(
-                                await reader.GetFieldValueAsync<long>(Columns.Indexes.SlidingExpirationInSecondsIndex, token).ConfigureAwait(false));
-                        }
-
-                        if (!await reader.IsDBNullAsync(Columns.Indexes.AbsoluteExpirationIndex, token).ConfigureAwait(false))
-                        {
-                            absoluteExpiration = await reader.GetFieldValueAsync<DateTimeOffset>(
-                                Columns.Indexes.AbsoluteExpirationIndex,
-                                token).ConfigureAwait(false);
-                        }
-
->>>>>>> 594ae92b
                         if (includeValue)
                         {
                             value = await reader.GetFieldValueAsync<byte[]>(Columns.Indexes.CacheItemValueIndex, token).ConfigureAwait(false);
